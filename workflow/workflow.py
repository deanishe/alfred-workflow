# encoding: utf-8
#
# Copyright (c) 2014 Dean Jackson <deanishe@deanishe.net>
#
# MIT Licence. See http://opensource.org/licenses/MIT
#
# Created on 2014-02-15
#

"""
Helper library for Alfred 2 workflow authors.

You probably only want to use the :class:`Workflow` class directly.

The :class:`Item` and :class:`Settings` classes are supporting classes,
which are meant to be accessed via :class:`Workflow` instances.

Classes :class:`SerializerManager`, :class:`JSONSerializer`,
:class:`CPickleSerializer` and :class:`PickleSerializer` are part of
the data/cache serialization features of :class:`Workflow`, accessible
by the module-level ``manager`` object.

To register a new serializer, do:

.. code-block:: python
   :linenos:

    from workflow import Workflow, manager


    class MySerializer(object):

        @classmethod
        def load(cls, file_obj):
            # load data from file_obj

        @classmethod
        def dump(cls, data, file_obj):
            # write data to file_obj

    manager.register('myformat', MySerializer())


The name under which you register your serializer will be used as the
file extension of any saved files.

To set the default serializer for cached data,
set :attr:`Workflow.cache_serializer`, and to set the default
serializer for stored data, set :attr:`Workflow.data_serializer`.

Cached data is stored in the Workflow's cache directory, which is intended
for temporary and easily regenerated data.

Stored data is stored in the Workflow's data directory, which is intended
for data that is user-generated or not easily recreated.

The default serializer for both cached and stored data is ``cpickle``.

For more information, please see :ref:`Persistent data <persistent-data>`.

"""

from __future__ import print_function, unicode_literals

import os
import sys
import string
import re
import plistlib
import subprocess
import unicodedata
import shutil
import json
import cPickle
import pickle
import time
import logging
import logging.handlers
try:
    import xml.etree.cElementTree as ET
except ImportError:  # pragma: no cover
    import xml.etree.ElementTree as ET


####################################################################
# Standard system icons
####################################################################

# These icons are default OS X icons. They are super-high quality, and
# will be familiar to users.
# This library uses `ICON_ERROR` when a workflow dies in flames, so
# in my own workflows, I use `ICON_WARNING` for less fatal errors
# (e.g. bad user input, no results etc.)

# The system icons are all in this directory. There are many more than
# are listed here

ICON_ROOT = '/System/Library/CoreServices/CoreTypes.bundle/Contents/Resources'

ICON_ACCOUNT = os.path.join(ICON_ROOT, 'Accounts.icns')
ICON_BURN = os.path.join(ICON_ROOT, 'BurningIcon.icns')
ICON_COLOR = os.path.join(ICON_ROOT, 'ProfileBackgroundColor.icns')
ICON_COLOUR = ICON_COLOR  # Queen's English, if you please
# Shown when a workflow throws an error
ICON_ERROR = os.path.join(ICON_ROOT, 'AlertStopIcon.icns')
ICON_FAVORITE = os.path.join(ICON_ROOT, 'ToolbarFavoritesIcon.icns')
ICON_FAVOURITE = ICON_FAVORITE
ICON_GROUP = os.path.join(ICON_ROOT, 'GroupIcon.icns')
ICON_HELP = os.path.join(ICON_ROOT, 'HelpIcon.icns')
ICON_INFO = os.path.join(ICON_ROOT, 'ToolbarInfo.icns')
ICON_MUSIC = os.path.join(ICON_ROOT, 'ToolbarMusicFolderIcon.icns')
ICON_NETWORK = os.path.join(ICON_ROOT, 'GenericNetworkIcon.icns')
ICON_NOTE = os.path.join(ICON_ROOT, 'AlertNoteIcon.icns')
ICON_SETTINGS = os.path.join(ICON_ROOT, 'ToolbarAdvanced.icns')
ICON_SYNC = os.path.join(ICON_ROOT, 'Sync.icns')
ICON_TRASH = os.path.join(ICON_ROOT, 'TrashIcon.icns')
ICON_USER = os.path.join(ICON_ROOT, 'UserIcon.icns')
ICON_WARNING = os.path.join(ICON_ROOT, 'AlertCautionIcon.icns')
ICON_WEB = os.path.join(ICON_ROOT, 'BookmarkIcon.icns')

####################################################################
# non-ASCII to ASCII diacritic folding.
# Used by ``fold_to_ascii`` method
####################################################################

ASCII_REPLACEMENTS = {
    'À': 'A',
    'Á': 'A',
    'Â': 'A',
    'Ã': 'A',
    'Ä': 'A',
    'Å': 'A',
    'Æ': 'AE',
    'Ç': 'C',
    'È': 'E',
    'É': 'E',
    'Ê': 'E',
    'Ë': 'E',
    'Ì': 'I',
    'Í': 'I',
    'Î': 'I',
    'Ï': 'I',
    'Ð': 'D',
    'Ñ': 'N',
    'Ò': 'O',
    'Ó': 'O',
    'Ô': 'O',
    'Õ': 'O',
    'Ö': 'O',
    'Ø': 'O',
    'Ù': 'U',
    'Ú': 'U',
    'Û': 'U',
    'Ü': 'U',
    'Ý': 'Y',
    'Þ': 'Th',
    'ß': 'ss',
    'à': 'a',
    'á': 'a',
    'â': 'a',
    'ã': 'a',
    'ä': 'a',
    'å': 'a',
    'æ': 'ae',
    'ç': 'c',
    'è': 'e',
    'é': 'e',
    'ê': 'e',
    'ë': 'e',
    'ì': 'i',
    'í': 'i',
    'î': 'i',
    'ï': 'i',
    'ð': 'd',
    'ñ': 'n',
    'ò': 'o',
    'ó': 'o',
    'ô': 'o',
    'õ': 'o',
    'ö': 'o',
    'ø': 'o',
    'ù': 'u',
    'ú': 'u',
    'û': 'u',
    'ü': 'u',
    'ý': 'y',
    'þ': 'th',
    'ÿ': 'y',
    'Ł': 'L',
    'ł': 'l',
    'Ń': 'N',
    'ń': 'n',
    'Ņ': 'N',
    'ņ': 'n',
    'Ň': 'N',
    'ň': 'n',
    'Ŋ': 'ng',
    'ŋ': 'NG',
    'Ō': 'O',
    'ō': 'o',
    'Ŏ': 'O',
    'ŏ': 'o',
    'Ő': 'O',
    'ő': 'o',
    'Œ': 'OE',
    'œ': 'oe',
    'Ŕ': 'R',
    'ŕ': 'r',
    'Ŗ': 'R',
    'ŗ': 'r',
    'Ř': 'R',
    'ř': 'r',
    'Ś': 'S',
    'ś': 's',
    'Ŝ': 'S',
    'ŝ': 's',
    'Ş': 'S',
    'ş': 's',
    'Š': 'S',
    'š': 's',
    'Ţ': 'T',
    'ţ': 't',
    'Ť': 'T',
    'ť': 't',
    'Ŧ': 'T',
    'ŧ': 't',
    'Ũ': 'U',
    'ũ': 'u',
    'Ū': 'U',
    'ū': 'u',
    'Ŭ': 'U',
    'ŭ': 'u',
    'Ů': 'U',
    'ů': 'u',
    'Ű': 'U',
    'ű': 'u',
    'Ŵ': 'W',
    'ŵ': 'w',
    'Ŷ': 'Y',
    'ŷ': 'y',
    'Ÿ': 'Y',
    'Ź': 'Z',
    'ź': 'z',
    'Ż': 'Z',
    'ż': 'z',
    'Ž': 'Z',
    'ž': 'z',
    'ſ': 's',
    'Α': 'A',
    'Β': 'B',
    'Γ': 'G',
    'Δ': 'D',
    'Ε': 'E',
    'Ζ': 'Z',
    'Η': 'E',
    'Θ': 'Th',
    'Ι': 'I',
    'Κ': 'K',
    'Λ': 'L',
    'Μ': 'M',
    'Ν': 'N',
    'Ξ': 'Ks',
    'Ο': 'O',
    'Π': 'P',
    'Ρ': 'R',
    'Σ': 'S',
    'Τ': 'T',
    'Υ': 'U',
    'Φ': 'Ph',
    'Χ': 'Kh',
    'Ψ': 'Ps',
    'Ω': 'O',
    'α': 'a',
    'β': 'b',
    'γ': 'g',
    'δ': 'd',
    'ε': 'e',
    'ζ': 'z',
    'η': 'e',
    'θ': 'th',
    'ι': 'i',
    'κ': 'k',
    'λ': 'l',
    'μ': 'm',
    'ν': 'n',
    'ξ': 'x',
    'ο': 'o',
    'π': 'p',
    'ρ': 'r',
    'ς': 's',
    'σ': 's',
    'τ': 't',
    'υ': 'u',
    'φ': 'ph',
    'χ': 'kh',
    'ψ': 'ps',
    'ω': 'o',
    'А': 'A',
    'Б': 'B',
    'В': 'V',
    'Г': 'G',
    'Д': 'D',
    'Е': 'E',
    'Ж': 'Zh',
    'З': 'Z',
    'И': 'I',
    'Й': 'I',
    'К': 'K',
    'Л': 'L',
    'М': 'M',
    'Н': 'N',
    'О': 'O',
    'П': 'P',
    'Р': 'R',
    'С': 'S',
    'Т': 'T',
    'У': 'U',
    'Ф': 'F',
    'Х': 'Kh',
    'Ц': 'Ts',
    'Ч': 'Ch',
    'Ш': 'Sh',
    'Щ': 'Shch',
    'Ъ': "'",
    'Ы': 'Y',
    'Ь': "'",
    'Э': 'E',
    'Ю': 'Iu',
    'Я': 'Ia',
    'а': 'a',
    'б': 'b',
    'в': 'v',
    'г': 'g',
    'д': 'd',
    'е': 'e',
    'ж': 'zh',
    'з': 'z',
    'и': 'i',
    'й': 'i',
    'к': 'k',
    'л': 'l',
    'м': 'm',
    'н': 'n',
    'о': 'o',
    'п': 'p',
    'р': 'r',
    'с': 's',
    'т': 't',
    'у': 'u',
    'ф': 'f',
    'х': 'kh',
    'ц': 'ts',
    'ч': 'ch',
    'ш': 'sh',
    'щ': 'shch',
    'ъ': "'",
    'ы': 'y',
    'ь': "'",
    'э': 'e',
    'ю': 'iu',
    'я': 'ia',
    # 'ᴀ': '',
    # 'ᴁ': '',
    # 'ᴂ': '',
    # 'ᴃ': '',
    # 'ᴄ': '',
    # 'ᴅ': '',
    # 'ᴆ': '',
    # 'ᴇ': '',
    # 'ᴈ': '',
    # 'ᴉ': '',
    # 'ᴊ': '',
    # 'ᴋ': '',
    # 'ᴌ': '',
    # 'ᴍ': '',
    # 'ᴎ': '',
    # 'ᴏ': '',
    # 'ᴐ': '',
    # 'ᴑ': '',
    # 'ᴒ': '',
    # 'ᴓ': '',
    # 'ᴔ': '',
    # 'ᴕ': '',
    # 'ᴖ': '',
    # 'ᴗ': '',
    # 'ᴘ': '',
    # 'ᴙ': '',
    # 'ᴚ': '',
    # 'ᴛ': '',
    # 'ᴜ': '',
    # 'ᴝ': '',
    # 'ᴞ': '',
    # 'ᴟ': '',
    # 'ᴠ': '',
    # 'ᴡ': '',
    # 'ᴢ': '',
    # 'ᴣ': '',
    # 'ᴤ': '',
    # 'ᴥ': '',
    'ᴦ': 'G',
    'ᴧ': 'L',
    'ᴨ': 'P',
    'ᴩ': 'R',
    'ᴪ': 'PS',
    'ẞ': 'Ss',
    'Ỳ': 'Y',
    'ỳ': 'y',
    'Ỵ': 'Y',
    'ỵ': 'y',
    'Ỹ': 'Y',
    'ỹ': 'y',
}

####################################################################
# Used by `Workflow.filter`
####################################################################

# Anchor characters in a name
INITIALS = string.ascii_uppercase + string.digits

# Split on non-letters, numbers
split_on_delimiters = re.compile('[^a-zA-Z0-9]').split

# Match filter flags
MATCH_STARTSWITH = 1
MATCH_CAPITALS = 2
MATCH_ATOM = 4
MATCH_INITIALS_STARTSWITH = 8
MATCH_INITIALS_CONTAIN = 16
MATCH_INITIALS = 24
MATCH_SUBSTRING = 32
MATCH_ALLCHARS = 64
MATCH_ALL = 127

####################################################################
# Used by `Workflow.check_update`
####################################################################

DEFAULT_FREQUENCY = 1

####################################################################
# Keychain access errors
####################################################################

class KeychainError(Exception):
    """Raised by methods :meth:`Workflow.save_password`,
    :meth:`Workflow.get_password` and :meth:`Workflow.delete_password`
    when ``security`` CLI app returns an unknown code.

    """


class PasswordNotFound(KeychainError):
    """Raised by method :meth:`Workflow.get_password` when ``account``
    is unknown to the Keychain.

    """


class PasswordExists(KeychainError):
    """Raised when trying to overwrite an existing account password.

    The API user should never receive this error: it is used internally
    by the :meth:`Workflow.save_password` method.

    """


####################################################################
# Helper functions
####################################################################

def isascii(text):
    """Test if ``text`` contains only ASCII characters

    :param text: text to test for ASCII-ness
    :type text: ``unicode``
    :returns: ``True`` if ``text`` contains only ASCII characters
    :rtype: ``Boolean``
    """

    try:
        text.encode('ascii')
    except UnicodeEncodeError:
        return False
    return True


####################################################################
# Implementation classes
####################################################################

class SerializerManager(object):
    """Contains registered serializers.

    .. versionadded:: 1.8

    A configured instance of this class is available at ``workflow.manager``.

    Use :meth:`register()` to register new (or replace
    existing) serializers, which you can specify by name when calling
    :class:`Workflow` data storage methods.

    A ``serializer`` object must have ``load()`` and ``dump()`` methods
    that work the same way as in the built-in :mod:`json` and
    :mod:`pickle` libraries, i.e.:

    .. code-block:: python
        :linenos:

        # Reading
        data = serializer.load(open('filename', 'rb'))
        # Writing
        serializer.dump(data, open('filename', 'wb'))

    There are 3 pre-configured serializers: ``json``, ``pickle``
    and ``cpickle``. The default is ``cpickle``, as it is very fast and
    can handle most Python objects.

    If you need custom pickling, use the ``pickle`` serializer instead.

    Be careful using ``json``: JSON only supports a subset of Python's
    native data types (e.g., no ``tuple`` or :class:`set`) and
    doesn't, for example, support ``dict`` keys that aren't strings.

    See the built-in :mod:`cPickle`, :mod:`pickle` and :mod:`json`
    libraries for more information on the serialization formats.

    """

    def __init__(self):
        self._serializers = {}

    def register(self, name, serializer):
        """Register ``serializer`` object under ``name``.

        Raises :class:`AttributeError` if ``serializer`` in invalid.

        **Note:** ``name`` will be used as the file extension of the
        saved files.

        :param name: Name to register ``serializer`` under
        :type name: ``unicode`` or ``str``
        :param serializer: object with ``load()`` and ``dump()``
            methods

        """

        # Basic validation
        getattr(serializer, 'load')
        getattr(serializer, 'dump')

        self._serializers[name] = serializer

    def serializer(self, name):
        """Return serializer object for ``name`` or ``None`` if no such
        serializer is registered

        :param name: Name of serializer to return
        :type name: ``unicode`` or ``str``
        :returns: serializer object or ``None``

        """

        return self._serializers.get(name)

    def unregister(self, name):
        """Remove registered serializer with ``name``

        Raises a :class:`ValueError` if there is no such registered
        serializer.

        :param name: Name of serializer to remove
        :type name: ``unicode`` or ``str``
        :returns: serializer object

        """

        if name not in self._serializers:
            raise ValueError('No such serializer registered : {}'.format(name))

        serializer = self._serializers[name]
        del self._serializers[name]

        return serializer

    @property
    def serializers(self):
        """Return names of registered serializers"""
        return sorted(self._serializers.keys())


class JSONSerializer(object):
    """Wrapper around :mod:`json`. Sets ``indent`` and ``encoding``.

    .. versionadded:: 1.8

    Use this serializer if you need readable data files. JSON doesn't
    support Python objects as well as ``cPickle``/``pickle``, so be
    careful which data you try to serialize as JSON.

    """

    @classmethod
    def load(cls, file_obj):
        return json.load(file_obj)

    @classmethod
    def dump(cls, obj, file_obj):
        return json.dump(obj, file_obj, indent=2, encoding='utf-8')


class CPickleSerializer(object):
    """Wrapper around :mod:`cPickle`. Sets ``protocol``.

    .. versionadded:: 1.8

    This is the default serializer and the best combination of speed and
    flexibility.

    """

    @classmethod
    def load(cls, file_obj):
        return cPickle.load(file_obj)

    @classmethod
    def dump(cls, obj, file_obj):
        return cPickle.dump(obj, file_obj, protocol=-1)


class PickleSerializer(object):
    """Wrapper around :mod:`pickle`. Sets ``protocol``.

    .. versionadded:: 1.8

    Use this serializer if you need to add custom pickling.

    """

    @classmethod
    def load(cls, file_obj):
        return pickle.load(file_obj)

    @classmethod
    def dump(cls, obj, file_obj):
        return pickle.dump(obj, file_obj, protocol=-1)


# Set up default manager and register built-in serializers
manager = SerializerManager()
manager.register('cpickle', CPickleSerializer)
manager.register('pickle', PickleSerializer)
manager.register('json', JSONSerializer)


class Item(object):
    """Represents a feedback item for Alfred. Generates Alfred-compliant
    XML for a single item.

    You probably shouldn't use this class directly, but via
    :meth:`Workflow.add_item`. See :meth:`~Workflow.add_item`
    for details of arguments.

    """

    def __init__(self, title, subtitle='', modifier_subtitles=None,
                 arg=None, autocomplete=None, valid=False, uid=None,
                 icon=None, icontype=None, type=None, largetext=None,
                 copytext=None):
        """Arguments the same as for :meth:`Workflow.add_item`.

        """

        self.title = title
        self.subtitle = subtitle
        self.modifier_subtitles = modifier_subtitles or {}
        self.arg = arg
        self.autocomplete = autocomplete
        self.valid = valid
        self.uid = uid
        self.icon = icon
        self.icontype = icontype
        self.type = type
        self.largetext = largetext
        self.copytext = copytext

    @property
    def elem(self):
        """Create and return feedback item for Alfred.

        :returns: :class:`ElementTree.Element <xml.etree.ElementTree.Element>`
            instance for this :class:`Item` instance.

        """

        attr = {}
        if self.valid:
            attr['valid'] = 'yes'
        else:
            attr['valid'] = 'no'
        # Optional attributes
        for name in ('uid', 'type', 'autocomplete'):
            value = getattr(self, name, None)
            if value:
                attr[name] = value

        root = ET.Element('item', attr)
        ET.SubElement(root, 'title').text = self.title
        ET.SubElement(root, 'subtitle').text = self.subtitle
        # Add modifier subtitles
        for mod in ('cmd', 'ctrl', 'alt', 'shift', 'fn'):
            if mod in self.modifier_subtitles:
                ET.SubElement(root, 'subtitle',
                              {'mod': mod}).text = self.modifier_subtitles[mod]

        if self.arg:
            ET.SubElement(root, 'arg').text = self.arg
        # Add icon if there is one
        if self.icon:
            if self.icontype:
                attr = dict(type=self.icontype)
            else:
                attr = {}
            ET.SubElement(root, 'icon', attr).text = self.icon

        if self.largetext:
            ET.SubElement(root, 'text',
                          {'type': 'largetype'}).text = self.largetext

        if self.copytext:
            ET.SubElement(root, 'text',
                          {'type': 'copy'}).text = self.copytext

        return root


class Settings(dict):
    """A dictionary that saves itself when changed.

    Dictionary keys & values will be saved as a JSON file
    at ``filepath``. If the file does not exist, the dictionary
    (and settings file) will be initialised with ``defaults``.

    :param filepath: where to save the settings
    :type filepath: :class:`unicode`
    :param defaults: dict of default settings
    :type defaults: :class:`dict`


    An appropriate instance is provided by :class:`Workflow` instances at
    :attr:`Workflow.settings`.

    """

    def __init__(self, filepath, defaults=None):

        super(Settings, self).__init__()
        self._filepath = filepath
        self._nosave = False
        if os.path.exists(self._filepath):
            self._load()
        elif defaults:
            for key, val in defaults.items():
                self[key] = val
            self.save()  # save default settings

    def _load(self):
        """Load cached settings from JSON file `self._filepath`"""

        self._nosave = True
        with open(self._filepath, 'rb') as file:
            for key, value in json.load(file, encoding='utf-8').items():
                self[key] = value
        self._nosave = False

    def save(self):
        """Save settings to JSON file specified in ``self._filepath``

        If you're using this class via :attr:`Workflow.settings`, which
        you probably are, ``self._filepath`` will be ``settings.json``
        in your workflow's data directory (see :attr:`~Workflow.datadir`).
        """
        if self._nosave:
            return
        data = {}
        for key, value in self.items():
            data[key] = value
        with open(self._filepath, 'wb') as file:
            json.dump(data, file, sort_keys=True, indent=2, encoding='utf-8')

    # dict methods
    def __setitem__(self, key, value):
        super(Settings, self).__setitem__(key, value)
        self.save()

    def update(self, *args, **kwargs):
        """Override :class:`dict` method to save on update."""
        super(Settings, self).update(*args, **kwargs)
        self.save()

    def setdefault(self, key, value=None):
        """Override :class:`dict` method to save on update."""
        ret = super(Settings, self).setdefault(key, value)
        self.save()
        return ret


class Workflow(object):
    """Create new :class:`Workflow` instance.

        :param default_settings: default workflow settings. If no settings file
            exists, :class:`Workflow.settings` will be pre-populated with
            ``default_settings``.
        :type default_settings: :class:`dict`
        :param input_encoding: encoding of command line arguments
        :type input_encoding: :class:`unicode`
        :param normalization: normalisation to apply to CLI args.
            See :meth:`Workflow.decode` for more details.
        :type normalization: :class:`unicode`
        :param capture_args: capture and act on ``workflow:*`` arguments. See
            :ref:`Magic arguments <magic-arguments>` for details.
        :type capture_args: :class:`Boolean`
        :param libraries: sequence of paths to directories containing
            libraries. These paths will be prepended to ``sys.path``.
        :type libraries: :class:`tuple` or :class:`list`

    """

    # Which class to use to generate feedback items. You probably
    # won't want to change this
    item_class = Item

    def __init__(self, default_settings=None, update_info=None,
                 input_encoding='utf-8', normalization='NFC',
                 capture_args=True, libraries=None):

        self._default_settings = default_settings or {}
        self._update_info = update_info
        self._input_encoding = input_encoding
        self._normalizsation = normalization
        self._capture_args = capture_args
        self._workflowdir = None
        self._settings_path = None
        self._settings = None
        self._bundleid = None
        self._name = None
        self._cache_serializer = 'cpickle'
        self._data_serializer = 'cpickle'
        # info.plist should be in the directory above this one
        self._info_plist = self.workflowfile('info.plist')
        self._info = None
        self._info_loaded = False
        self._logger = None
        self._items = []
        self._alfred_env = None
        self._search_pattern_cache = {}
        if libraries:
            sys.path = libraries + sys.path
        if update_info:
            self.check_update()

    ####################################################################
    # API methods
    ####################################################################

    # info.plist contents and alfred_* environment variables  ----------

    @property
    def alfred_env(self):
        """Alfred's environmental variables minus the ``alfred_`` prefix.

        .. versionadded:: 1.7

        The variables Alfred 2.4+ exports are:

        ============================  =========================================
        Variable                      Description
        ============================  =========================================
        alfred_preferences            Path to Alfred.alfredpreferences
                                      (where your workflows and settings are
                                      stored).
        alfred_preferences_localhash  Machine-specific preferences are stored
                                      in ``Alfred.alfredpreferences/preferences/local/<hash>``
                                      (see ``alfred_preferences`` above for
                                      the path to ``Alfred.alfredpreferences``)
        alfred_theme                  ID of selected theme
        alfred_theme_background       Background colour of selected theme in
                                      format ``rgba(r,g,b,a)``
        alfred_theme_subtext          Show result subtext.
                                      ``0`` = Always,
                                      ``1`` = Alternative actions only,
                                      ``2`` = Selected result only,
                                      ``3`` = Never
        alfred_version                Alfred version number, e.g. ``2.4``
        alfred_version_build          Alfred build number, e.g. ``277``
        alfred_workflow_bundleid      Bundle ID, e.g.
                                      ``net.deanishe.alfred-mailto``
        alfred_workflow_cache         Path to workflow's cache directory
        alfred_workflow_data          Path to workflow's data directory
        alfred_workflow_name          Name of current workflow
        alfred_workflow_uid           UID of workflow
        ============================  =========================================

        **Note:** all values are Unicode strings

        :returns: ``dict`` of Alfred's environmental variables without the
            ``alfred_`` prefix, e.g. ``preferences``, ``workflow_data``.

        """

        if self._alfred_env is not None:
            return self._alfred_env

        data = {}

        for key in (
                'alfred_preferences',
                'alfred_preferences_localhash',
                'alfred_theme',
                'alfred_theme_background',
                'alfred_theme_subtext',
                'alfred_version',
                'alfred_version_build',
                'alfred_workflow_bundleid',
                'alfred_workflow_cache',
                'alfred_workflow_data',
                'alfred_workflow_name',
                'alfred_workflow_uid'):

            value = os.getenv(key)

            if isinstance(value, str):
                value = self.decode(value)

            data[key[7:]] = value

        self._alfred_env = data

        return self._alfred_env

    @property
    def info(self):
        """`dict` of ``info.plist`` contents.

        :returns: ``dict``

        """

        if not self._info_loaded:
            self._load_info_plist()
        return self._info

    @property
    def bundleid(self):
        """Workflow bundle ID from ``info.plist``.

        :returns: bundle ID
        :rtype: ``unicode``

        """

        if not self._bundleid:
            if self.alfred_env.get('workflow_bundleid'):
                self._bundleid = self.alfred_env.get('workflow_bundleid')
            else:
                self._bundleid = unicode(self.info['bundleid'], 'utf-8')

        return self._bundleid

    @property
    def name(self):
        """Workflow name from ``info.plist``.

        :returns: workflow name
        :rtype: ``unicode``

        """

        if not self._name:
            if self.alfred_env.get('workflow_name'):
                self._name = self.alfred_env.get('workflow_name')
            else:
                self._name = unicode(self.info['name'], 'utf-8')

        return self._name

    @property
    def update_available(self):
        """Is an update available?

        :returns: ``True`` if an update is available, else ``False``
        :rtype: ``Boolean``

        """

        update_data = self.cached_data('__workflow_update_available')
        if update_data is None or 'available' not in update_data:
            return False
        return update_data['available']

    # Workflow utility methods -----------------------------------------

    @property
    def args(self):
        """Return command line args as normalised unicode.

        Args are decoded and normalised via :meth:`~Workflow.decode`.

        The encoding and normalisation are the ``input_encoding`` and
        ``normalization`` arguments passed to :class:`Workflow` (``UTF-8``
        and ``NFC`` are the defaults).

        If :class:`Workflow` is called with ``capture_args=True`` (the default),
        :class:`Workflow` will look for certain ``workflow:*`` args and, if
        found, perform the corresponding actions and exit the workflow.

        See :ref:`Magic arguments <magic-arguments>` for details.

        """

        msg = None
        args = [self.decode(arg) for arg in sys.argv[1:]]
        if len(args) and self._capture_args:  # pragma: no cover
            if 'workflow:openlog' in args:
                msg = 'Opening workflow log file'
                self.open_log()
            elif 'workflow:reset' in args:
                self.reset()
                msg = 'Reset workflow'
            elif 'workflow:delcache' in args:
                self.clear_cache()
                msg = 'Deleted workflow cache'
            elif 'workflow:deldata' in args:
                self.clear_data()
                msg = 'Deleted workflow data'
            elif 'workflow:delsettings' in args:
                self.clear_settings()
                msg = 'Deleted workflow settings'
            elif 'workflow:openworkflow' in args:
                msg = 'Opening workflow directory'
                self.open_workflowdir()
            elif 'workflow:opendata' in args:
                msg = 'Opening workflow data directory'
                self.open_datadir()
            elif 'workflow:opencache' in args:
                msg = 'Opening workflow cache directory'
                self.open_cachedir()
            elif 'workflow:openterm' in args:
                msg = 'Opening workflow root directory in Terminal'
                self.open_terminal()
            elif 'workflow:foldingon' in args:
                msg = 'Diacritics will always be folded'
                self.settings['__workflow_diacritic_folding'] = True
            elif 'workflow:foldingoff' in args:
                msg = 'Diacritics will never be folded'
                self.settings['__workflow_diacritic_folding'] = False
            elif 'workflow:foldingdefault' in args:
                msg = 'Diacritics folding reset'
<<<<<<< HEAD
                if '__workflows_diacritic_folding' in self.settings:
                    del self.settings['__workflows_diacritic_folding']
            elif 'workflow:update' in args:
                msg = 'Updating workflow'
                self.start_update()
=======
                if '__workflow_diacritic_folding' in self.settings:
                    del self.settings['__workflow_diacritic_folding']
>>>>>>> 178b723f

            if msg:
                self.logger.debug(msg)
                if not sys.stdout.isatty():  # Show message in Alfred
                    self.add_item(msg, valid=False, icon=ICON_INFO)
                    self.send_feedback()
                sys.exit(0)
        return args

    @property
    def cachedir(self):
        """Path to workflow's cache directory.

        The cache directory is a subdirectory of Alfred's own cache directory in
        ``~/Library/Caches``. The full path is:

        ``~/Library/Caches/com.runningwithcrayons.Alfred-2/Workflow Data/<bundle id>``

        :returns: full path to workflow's cache directory
        :rtype: ``unicode``

        """

        if self.alfred_env.get('workflow_cache'):
            dirpath = self.alfred_env.get('workflow_cache')
        else:
            dirpath = os.path.join(
                os.path.expanduser(
                    '~/Library/Caches/com.runningwithcrayons.Alfred-2/'
                    'Workflow Data/'),
                self.bundleid)

        return self._create(dirpath)

    @property
    def datadir(self):
        """Path to workflow's data directory.

        The data directory is a subdirectory of Alfred's own data directory in
        ``~/Library/Application Support``. The full path is:

        ``~/Library/Application Support/Alfred 2/Workflow Data/<bundle id>``

        :returns: full path to workflow data directory
        :rtype: ``unicode``

        """

        if self.alfred_env.get('workflow_data'):
            dirpath = self.alfred_env.get('workflow_data')
        else:
            dirpath = os.path.join(os.path.expanduser(
                '~/Library/Application Support/Alfred 2/Workflow Data/'),
                self.bundleid)

        return self._create(dirpath)

    @property
    def workflowdir(self):
        """Path to workflow's root directory (where ``info.plist`` is).

        :returns: full path to workflow root directory
        :rtype: ``unicode``

        """

        if not self._workflowdir:
            # Try the working directory first, then the directory
            # the library is in. CWD will be the workflow root if
            # a workflow is being run in Alfred
            candidates = [
                os.path.abspath(os.getcwd()),
                os.path.dirname(os.path.abspath(os.path.dirname(__file__)))]

            # climb the directory tree until we find `info.plist`
            for dirpath in candidates:

                while True:
                    if os.path.exists(os.path.join(dirpath, 'info.plist')):
                        self._workflowdir = dirpath
                        break
                    elif dirpath == '/':
                        # no `info.plist` found
                        break
                    dirpath = os.path.dirname(dirpath)

                # No need to check other candidates
                if self._workflowdir:
                    break

            if not self._workflowdir:
                raise IOError("'info.plist' not found in directory tree")

        return self._workflowdir

    def cachefile(self, filename):
        """Return full path to ``filename`` within your workflow's
        :attr:`cache directory <Workflow.cachedir>`.

        :param filename: basename of file
        :type filename: ``unicode``
        :returns: full path to file within cache directory
        :rtype: ``unicode``

        """

        return os.path.join(self.cachedir, filename)

    def datafile(self, filename):
        """Return full path to ``filename`` within your workflow's
        :attr:`data directory <Workflow.datadir>`.

        :param filename: basename of file
        :type filename: ``unicode``
        :returns: full path to file within data directory
        :rtype: ``unicode``

        """

        return os.path.join(self.datadir, filename)

    def workflowfile(self, filename):
        """Return full path to ``filename`` in workflow's root dir
        (where ``info.plist`` is).

        :param filename: basename of file
        :type filename: ``unicode``
        :returns: full path to file within data directory
        :rtype: ``unicode``

        """

        return os.path.join(self.workflowdir, filename)

    @property
    def logfile(self):
        """Return path to logfile

        :returns: path to logfile within workflow's cache directory
        :rtype: ``unicode``

        """

        return self.cachefile('%s.log' % self.bundleid)

    @property
    def logger(self):
        """Create and return a logger that logs to both console and
        a log file. Use `~Workflow.openlog` to open the log file in Console.

        :returns: an initialised logger
        :rtype: `~logging.Logger` instance

        """

        if self._logger:
            return self._logger

        # Initialise new logger and optionally handlers
        logger = logging.getLogger('workflow')

        if not logger.handlers:  # Only add one set of handlers
            logfile = logging.handlers.RotatingFileHandler(
                self.logfile,
                maxBytes=1024*1024,
                backupCount=0)

            console = logging.StreamHandler()

            fmt = logging.Formatter(
                '%(asctime)s %(filename)s:%(lineno)s'
                ' %(levelname)-8s %(message)s',
                datefmt='%H:%M:%S')

            logfile.setFormatter(fmt)
            console.setFormatter(fmt)

            logger.addHandler(logfile)
            logger.addHandler(console)

        logger.setLevel(logging.DEBUG)
        self._logger = logger

        return self._logger

    @logger.setter
    def logger(self, logger):
        """Set a custom logger.

        :param logger: The logger to use
        :type logger: `~logging.Logger` instance

        """

        self._logger = logger

    @property
    def settings_path(self):
        """Path to settings file within workflow's data directory.

        :returns: path to ``settings.json`` file
        :rtype: ``unicode``

        """

        if not self._settings_path:
            self._settings_path = self.datafile('settings.json')
        return self._settings_path

    @property
    def settings(self):
        """Return a dictionary subclass that saves itself when changed.

        :returns: :class:`Settings` instance initialised from the data
            in JSON file at :attr:`settings_path` or if that doesn't exist,
            with the ``default_settings`` ``dict`` passed to :class:`Workflow`.
        :rtype: :class:`Settings` instance

        """

        if not self._settings:
            self._settings = Settings(self.settings_path,
                                      self._default_settings)
        return self._settings

    @property
    def cache_serializer(self):
        """Name of default cache serializer.

        .. versionadded:: 1.8

        This serializer is used by :meth:`cache_data()` and
        :meth:`cached_data()`

        See :class:`SerializerManager` for details.

        :returns: serializer name
        :rtype: ``unicode``

        """

        return self._cache_serializer

    @cache_serializer.setter
    def cache_serializer(self, serializer_name):
        """Set the default cache serialization format.

        .. versionadded:: 1.8

        This serializer is used by :meth:`cache_data()` and
        :meth:`cached_data()`

        The specified serializer must already by registered with the
        :class:`SerializerManager` at `~workflow.workflow.manager`,
        otherwise a :class:`ValueError` will be raised.

        :param serializer_name: Name of default serializer to use.
        :type serializer_name:

        """

        if manager.serializer(serializer_name) is None:
            raise ValueError(
                'Unknown serializer : `{}`. Register your serializer '
                'with `manager` first.'.format(serializer_name))

        self.logger.debug(
            'default cache serializer set to `{}`'.format(serializer_name))

        self._cache_serializer = serializer_name

    @property
    def data_serializer(self):
        """Name of default data serializer.

        .. versionadded:: 1.8

        This serializer is used by :meth:`store_data()` and
        :meth:`stored_data()`

        See :class:`SerializerManager` for details.

        :returns: serializer name
        :rtype: ``unicode``

        """

        return self._data_serializer

    @data_serializer.setter
    def data_serializer(self, serializer_name):
        """Set the default cache serialization format.

        .. versionadded:: 1.8

        This serializer is used by :meth:`store_data()` and
        :meth:`stored_data()`

        The specified serializer must already by registered with the
        :class:`SerializerManager` at `~workflow.workflow.manager`,
        otherwise a :class:`ValueError` will be raised.

        :param serializer_name: Name of default serializer to use.
        :type serializer_name:

        """

        if manager.serializer(serializer_name) is None:
            raise ValueError(
                'Unknown serializer : `{}`. Register your serializer '
                'with `manager` first.'.format(serializer_name))

        self.logger.debug(
            'default data serializer set to `{}`'.format(serializer_name))

        self._data_serializer = serializer_name

    def stored_data(self, name):
        """Retrieve data from data directory. Returns ``None`` if there
        is no data stored.

        .. versionadded:: 1.8

        :param name: name of datastore
        :type name: ``unicode``

        """

        metadata_path = self.datafile('.{}.alfred-workflow'.format(name))

        if not os.path.exists(metadata_path):
            self.logger.debug('No data stored for `{}`'.format(name))
            return None

        with open(metadata_path, 'rb') as file_obj:
            serializer_name = file_obj.read().strip()

        serializer = manager.serializer(serializer_name)

        if serializer is None:
            raise ValueError(
                'Unknown serializer `{}`. Register a corresponding serializer '
                'with `manager.register()` to load this data.'.format(
                serializer_name))

        self.logger.debug('Data `{}` stored in `{}` format'.format(
                          name, serializer_name))

        filename = '{}.{}'.format(name, serializer_name)
        data_path = self.datafile(filename)

        if not os.path.exists(data_path):
            self.logger.debug('No data stored for `{}`'.format(name))
            if os.path.exists(metadata_path):
                os.unlink(metadata_path)

            return None

        with open(data_path, 'rb') as file_obj:
            data = serializer.load(file_obj)

        self.logger.debug('Stored data loaded from : {}'.format(data_path))

        return data

    def store_data(self, name, data, serializer=None):
        """Save data to data directory.

        .. versionadded:: 1.8

        If ``data`` is ``None``, the datastore will be deleted.

        :param name: name of datastore
        :type name: ``unicode``
        :param data: object(s) to store
        :type data: artibrary Python objects. **Note:** some serializers
            can only handled certain types of data.
        :param serializer: name of serializer to use.
            See :class:`SerializerManager` for more information.
        :type serializer: ``unicode``
        :returns: data in datastore or ``None``

        """

        serializer_name = serializer or self.data_serializer

        if serializer_name == 'json' and name == 'settings':
            raise ValueError(
                'Cannot save data to `settings` with format `json`. '
                "This would overwrite Alfred-Workflow's settings file.")

        serializer = manager.serializer(serializer_name)

        if serializer is None:
            raise ValueError(
                'Invalid serializer `{}`. Register your serializer with '
                '`manager.register()` first.'.format(serializer_name))

        # In order for `stored_data()` to be able to load data stored with
        # an arbitrary serializer, yet still have meaningful file extensions,
        # the format (i.e. extension) is saved to an accompanying file
        metadata_path = self.datafile('.{}.alfred-workflow'.format(name))
        filename = '{}.{}'.format(name, serializer_name)
        data_path = self.datafile(filename)

        if data is None:  # Delete cached data
            for path in (metadata_path, data_path):
                if os.path.exists(path):
                    os.unlink(path)
                    self.logger.debug('Deleted data file : {}'.format(path))

            return

        # Save file extension
        with open(metadata_path, 'wb') as file_obj:
            file_obj.write(serializer_name)

        with open(data_path, 'wb') as file_obj:
            serializer.dump(data, file_obj)

        self.logger.debug('Stored data saved at : {}'.format(data_path))

    def cached_data(self, name, data_func=None, max_age=60):
        """Retrieve data from cache or re-generate and re-cache data if
        stale/non-existant. If ``max_age`` is 0, return cached data no
        matter how old.

        :param name: name of datastore
        :type name: ``unicode``
        :param data_func: function to (re-)generate data.
        :type data_func: `callable`
        :param max_age: maximum age of cached data in seconds
        :type max_age: `int`
        :returns: cached data, return value of ``data_func`` or ``None``
            if ``data_func`` is not set
        :rtype: whatever ``data_func`` returns or ``None``

        """

        serializer = manager.serializer(self.cache_serializer)

        cache_path = self.cachefile('%s.%s' % (name, self.cache_serializer))
        age = self.cached_data_age(name)

        if (age < max_age or max_age == 0) and os.path.exists(cache_path):

            with open(cache_path, 'rb') as file:
                self.logger.debug('Loading cached data from : %s',
                                  cache_path)
                return serializer.load(file)

        if not data_func:
            return None

        data = data_func()
        self.cache_data(name, data)

        return data

    def cache_data(self, name, data):
        """Save ``data`` to cache under ``name``.

        If ``data`` is ``None``, the corresponding cache file will be deleted.

        :param name: name of datastore
        :type name: ``unicode``
        :param data: data to store
        :type data: any object supported by :mod:`pickle`

        """

        serializer = manager.serializer(self.cache_serializer)

        cache_path = self.cachefile('%s.%s' % (name, self.cache_serializer))

        if data is None:
            if os.path.exists(cache_path):
                os.unlink(cache_path)
                self.logger.debug('Deleted cache file : %s', cache_path)
            return

        with open(cache_path, 'wb') as file:
            serializer.dump(data, file)

        self.logger.debug('Cached data saved at : %s', cache_path)

    def cached_data_fresh(self, name, max_age):
        """Is data cached at `name` less than `max_age` old?

        :param name: name of datastore
        :type name: ``unicode``
        :param max_age: maximum age of data in seconds
        :type max_age: `int`
        :returns: ``True`` if data is less than `max_age` old, else ``False``
        :rtype: `Boolean`

        """

        age = self.cached_data_age(name)

        if not age:
            return False

        return age < max_age

    def cached_data_age(self, name):
        """Return age of data cached at `name` in seconds or 0 if
        cache doesn't exist

        :param name: name of datastore
        :type name: ``unicode``
        :returns: age of datastore in seconds
        :rtype: `int`

        """

        cache_path = self.cachefile('%s.%s' % (name, self.cache_serializer))

        if not os.path.exists(cache_path):
            return 0

        return time.time() - os.stat(cache_path).st_mtime

    def filter(self, query, items, key=lambda x: x, ascending=False,
               include_score=False, min_score=0, max_results=0,
               match_on=MATCH_ALL, fold_diacritics=True):
        """Fuzzy search filter. Returns list of ``items`` that match ``query``.

        ``query`` is case-insensitive. Any item that does not contain the
        entirety of ``query`` is rejected.

        :param query: query to test items against
        :type query: ``unicode``
        :param items: iterable of items to test
        :type items: ``list`` or ``tuple``
        :param key: function to get comparison key from ``items``. Must return a
                    ``unicode`` string. The default simply returns the item.
        :type key: ``callable``
        :param ascending: set to ``True`` to get worst matches first
        :type ascending: ``Boolean``
        :param include_score: Useful for debugging the scoring algorithm.
            If ``True``, results will be a list of tuples
            ``(item, score, rule)``.
        :type include_score: ``Boolean``
        :param min_score: If non-zero, ignore results with a score lower
            than this.
        :type min_score: ``int``
        :param max_results: If non-zero, prune results list to this length.
        :type max_results: ``int``
        :param match_on: Filter option flags. Bitwise-combined list of
            ``MATCH_*`` constants (see below).
        :type match_on: ``int``
        :param fold_diacritics: Convert search keys to ASCII-only
            characters if ``query`` only contains ASCII characters.
        :type fold_diacritics: ``Boolean``
        :returns: list of ``items`` matching ``query`` or list of
            ``(item, score, rule)`` `tuples` if ``include_score`` is ``True``.
            ``rule`` is the ``MATCH_`` rule that matched the item.
        :rtype: ``list``

        **Matching rules**

        By default, :meth:`filter` uses all of the following flags (i.e.
        :const:`MATCH_ALL`). The tests are always run in the given order:

        1. :const:`MATCH_STARTSWITH` : Item search key startswith ``query`` (case-insensitive).
        2. :const:`MATCH_CAPITALS` : The list of capital letters in item search key starts with ``query`` (``query`` may be lower-case). E.g., ``of`` would match ``OmniFocus``, ``gc`` would match ``Google Chrome``
        3. :const:`MATCH_ATOM` : Search key is split into "atoms" on non-word characters (.,-,' etc.). Matches if ``query`` is one of these atoms (case-insensitive).
        4. :const:`MATCH_INITIALS_STARTSWITH` : Initials are the first characters of the above-described "atoms" (case-insensitive).
        5. :const:`MATCH_INITIALS_CONTAIN` : ``query`` is a substring of the above-described initials.
        6. :const:`MATCH_INITIALS` : Combination of (4) and (5).
        7. :const:`MATCH_SUBSTRING` : Match if ``query`` is a substring of item search key (case-insensitive).
        8. :const:`MATCH_ALLCHARS` : Matches if all characters in ``query`` appear in item search key in the same order (case-insensitive).
        9. :const:`MATCH_ALL` : Combination of all the above.


        ``MATCH_ALLCHARS`` is considerably slower than the other tests and
        provides much less accurate results.

        **Examples:**

        To ignore ``MATCH_ALLCHARS`` (tends to provide the worst matches and
        is expensive to run), use ``match_on=MATCH_ALL ^ MATCH_ALLCHARS``.

        To match only on capitals, use ``match_on=MATCH_CAPITALS``.

        To match only on startswith and substring, use
        ``match_on=MATCH_STARTSWITH | MATCH_SUBSTRING``.

        **Diacritic folding**

        .. versionadded:: 1.3

        If ``fold_diacritics`` is ``True`` (the default), and ``query``
        contains only ASCII characters, non-ASCII characters in search keys
        will be converted to ASCII equivalents (e.g. *ü* -> *u*, *ß* -> *ss*,
        *é* -> *e*).

        See :const:`ASCII_REPLACEMENTS` for all replacements.

        If ``query`` contains non-ASCII characters, search keys will not be
        altered.

        """

        # Remove preceding/trailing spaces
        query = query.strip()

        # Use user override if there is one
        fold_diacritics = self.settings.get('__workflow_diacritic_folding',
                                            fold_diacritics)

        results = []

        for i, item in enumerate(items):
            skip = False
            score = 0
            words = [s.strip() for s in query.split(' ')]
            value = key(item).strip()
            if value == '':
                continue
            for word in words:
                if word == '':
                    continue
                s, r = self._filter_item(value, word, match_on,
                                         fold_diacritics)

                if not s:  # Skip items that don't match part of the query
                    skip = True
                score += s

            if skip:
                continue

            if score:
                # use "reversed" `score` (i.e. highest becomes lowest) and
                # `value` as sort key. This means items with the same score
                # will be sorted in alphabetical not reverse alphabetical order
                results.append(((100.0 / score, value.lower(), score),
                                (item, score, r)))

        # sort on keys, then discard the keys
        results.sort(reverse=True)
        results = [t[1] for t in results]

        if max_results and len(results) > max_results:
            results = results[:max_results]

        if min_score:
            results = [r for r in results if r[1] > min_score]

        # return list of ``(item, score, rule)``
        if include_score:
            return results
        # just return list of items
        return [t[0] for t in results]

    def _filter_item(self, value, query, match_on, fold_diacritics):
        """Filter ``value`` against ``query`` using rules ``match_on``

        :returns: ``(score, rule)``

        """

        query = query.lower()
        queryset = set(query)

        if not isascii(query):
            fold_diacritics = False

        rule = None
        score = 0

        if fold_diacritics:
            value = self.fold_to_ascii(value)

        # pre-filter any items that do not contain all characters
        # of ``query`` to save on running several more expensive tests
        if not queryset <= set(value.lower()):
            return (0, None)

        # item starts with query
        if (match_on & MATCH_STARTSWITH and
                value.lower().startswith(query)):
            score = 100.0 - (len(value) / len(query))
            rule = MATCH_STARTSWITH

        if not score and match_on & MATCH_CAPITALS:
            # query matches capitalised letters in item,
            # e.g. of = OmniFocus
            initials = ''.join([c for c in value if c in INITIALS])
            if initials.lower().startswith(query):
                score = 100.0 - (len(initials) / len(query))
                rule = MATCH_CAPITALS

        if not score:
            if (match_on & MATCH_ATOM or
                    match_on & MATCH_INITIALS_CONTAIN or
                    match_on & MATCH_INITIALS_STARTSWITH):
                # split the item into "atoms", i.e. words separated by
                # spaces or other non-word characters
                atoms = [s.lower() for s in split_on_delimiters(value)]
                # print('atoms : %s  -->  %s' % (value, atoms))
                # initials of the atoms
                initials = ''.join([s[0] for s in atoms if s])

            if match_on & MATCH_ATOM:
                # is `query` one of the atoms in item?
                # similar to substring, but scores more highly, as it's
                # a word within the item
                if query in atoms:
                    score = 100.0 - (len(value) / len(query))
                    rule = MATCH_ATOM

        if not score:
            # `query` matches start (or all) of the initials of the
            # atoms, e.g. ``himym`` matches "How I Met Your Mother"
            # *and* "how i met your mother" (the ``capitals`` rule only
            # matches the former)
            if (match_on & MATCH_INITIALS_STARTSWITH and
                    initials.startswith(query)):
                score = 100.0 - (len(initials) / len(query))
                rule = MATCH_INITIALS_STARTSWITH

            # `query` is a substring of initials, e.g. ``doh`` matches
            # "The Dukes of Hazzard"
            elif (match_on & MATCH_INITIALS_CONTAIN and
                    query in initials):
                score = 95.0 - (len(initials) / len(query))
                rule = MATCH_INITIALS_CONTAIN

        if not score:
            # `query` is a substring of item
            if match_on & MATCH_SUBSTRING and query in value.lower():
                    score = 90.0 - (len(value) / len(query))
                    rule = MATCH_SUBSTRING

        if not score:
            # finally, assign a score based on how close together the
            # characters in `query` are in item.
            if match_on & MATCH_ALLCHARS:
                search = self._search_for_query(query)
                match = search(value)
                if match:
                    score = 100.0 / ((1 + match.start()) *
                                     (match.end() - match.start() + 1))
                    rule = MATCH_ALLCHARS

        if score > 0:
            return (score, rule)
        return (0, None)

    def _search_for_query(self, query):
        if query in self._search_pattern_cache:
            return self._search_pattern_cache[query]

        # Build pattern: include all characters
        pattern = []
        for c in query:
            # pattern.append('[^{0}]*{0}'.format(re.escape(c)))
            pattern.append('.*?{0}'.format(re.escape(c)))
        pattern = ''.join(pattern)
        search = re.compile(pattern, re.IGNORECASE).search

        self._search_pattern_cache[query] = search
        return search

    def run(self, func):
        """Call `func` to run your workflow

        `func` will be called with `Workflow` instance as first argument.
        `func` should be the main entry point to your workflow.

        Any exceptions raised will be logged and an error message will be
        output to Alfred.

        :param func: Callable to call with `self` as first argument.

        """

        try:
            func(self)
        except Exception as err:
            self.logger.exception(err)
            if not sys.stdout.isatty():  # Show error in Alfred
                self._items = []
                if self._name:
                    name = self._name
                elif self._bundleid:
                    name = self._bundleid
                else:  # pragma: no cover
                    name = os.path.dirname(__file__)
                self.add_item("Error in workflow '%s'" % name, unicode(err),
                              icon=ICON_ERROR)
                self.send_feedback()
            return 1
        return 0

    # Alfred feedback methods ------------------------------------------

    def add_item(self, title, subtitle='', modifier_subtitles=None, arg=None,
                 autocomplete=None, valid=False, uid=None, icon=None,
                 icontype=None, type=None, largetext=None, copytext=None):
        """Add an item to be output to Alfred

        :param title: Title shown in Alfred
        :type title: ``unicode``
        :param subtitle: Subtitle shown in Alfred
        :type subtitle: ``unicode``
        :param modifier_subtitles: Subtitles shown when modifier
            (CMD, OPT etc.) is pressed. Use a ``dict`` with the lowercase
            keys ``cmd``, ``ctrl``, ``shift``, ``alt`` and ``fn``
        :type modifier_subtitles: ``dict``
        :param arg: Argument passed by Alfred as ``{query}`` when item is
            actioned
        :type arg: ``unicode``
        :param autocomplete: Text expanded in Alfred when item is TABbed
        :type autocomplete: ``unicode``
        :param valid: Whether or not item can be actioned
        :type valid: `Boolean`
        :param uid: Used by Alfred to remember/sort items
        :type uid: ``unicode``
        :param icon: Filename of icon to use
        :type icon: ``unicode``
        :param icontype: Type of icon. Must be one of ``None`` , ``'filetype'``
           or ``'fileicon'``. Use ``'filetype'`` when ``icon`` is a filetype
           such as ``'public.folder'``. Use ``'fileicon'`` when you wish to
           use the icon of the file specified as ``icon``, e.g.
           ``icon='/Applications/Safari.app', icontype='fileicon'``.
           Leave as `None` if ``icon`` points to an actual
           icon file.
        :type icontype: ``unicode``
        :param type: Result type. Currently only ``'file'`` is supported
            (by Alfred). This will tell Alfred to enable file actions for
            this item.
        :type type: ``unicode``
        :param largetext: Text to be displayed in Alfred's large text box
            if user presses CMD+L on item.
        :type largetext: ``unicode``
        :param copytext: Text to be copied to pasteboard if user presses
            CMD+C on item.
        :type copytext: ``unicode``
        :returns: :class:`Item` instance

        See the :ref:`script-filter-results` section of the documentation
        for more information.

        """

        item = self.item_class(title, subtitle, modifier_subtitles, arg,
                               autocomplete, valid, uid, icon, icontype, type,
                               largetext, copytext)
        self._items.append(item)
        return item

    def send_feedback(self):
        """Print stored items to console/Alfred as XML."""
        root = ET.Element('items')
        for item in self._items:
            root.append(item.elem)
        sys.stdout.write('<?xml version="1.0" encoding="utf-8"?>\n')
        sys.stdout.write(ET.tostring(root).encode('utf-8'))
        sys.stdout.flush()

    ####################################################################
    # Updating methods
    ####################################################################

    def check_update(self, force=False):
        frequency = self._update_info.get('frequency', DEFAULT_FREQUENCY)
        if (force or
                not self.cached_data_fresh(
                    '__workflow_update_available', frequency * 86400)):
            github_slug = self._update_info['github_slug']
            version = self._update_info['version']
            from background import run_in_background
            cmd = ['/usr/bin/python', self.workflowfile('workflow/update.py'),
                    github_slug, version]
            run_in_background('__update', cmd)

    def start_update(self):
        import update
        github_slug = self._update_info['github_slug']
        version = self._update_info['version']
        if not update._check_update(github_slug, version):
            return False
        update_data = self.cached_data('__workflow_update_available')
        if (update_data is None or
            'download_url' not in update_data):
            return False   # pragma: no cover
        local_file = update._download_workflow(update_data['download_url'])
        subprocess.call(['open', local_file])
        self.logger.debug('Update initiated')
        update_data['available'] = False
        self.cache_data('__workflow_update_available', update_data)
        return True

    ####################################################################
    # Keychain password storage methods
    ####################################################################

    def save_password(self, account, password, service=None):
        """Save account credentials.

        If the account exists, the old password will first be deleted (Keychain
        throws an error otherwise).

        If something goes wrong, a `KeychainError` exception will be raised.

        :param account: name of the account the password is for, e.g.
            "Pinboard"
        :type account: ``unicode``
        :param password: the password to secure
        :type password: ``unicode``
        :param service: Name of the service. By default, this is the workflow's
                        bundle ID
        :type service: ``unicode``

        """
        if not service:
            service = self.bundleid
        try:
            retcode, output = self._call_security('add-generic-password',
                                                  service, account,
                                                  '-w', password)
            self.logger.debug('Saved password : %s:%s', service, account)
        except PasswordExists:
            self.logger.debug('Password exists : %s:%s', service, account)
            current_password = self.get_password(account, service)
            if current_password == password:
                self.logger.debug('Password unchanged')
            else:
                self.delete_password(account, service)
                retcode, output = self._call_security('add-generic-password',
                                                      service, account,
                                                      '-w', password)
                self.logger.debug('save_password : %s:%s', service, account)

    def get_password(self, account, service=None):
        """Retrieve the password saved at ``service/account``. Raise
        :class:`PasswordNotFound` exception if password doesn't exist.

        :param account: name of the account the password is for, e.g.
            "Pinboard"
        :type account: ``unicode``
        :param service: Name of the service. By default, this is the workflow's
                        bundle ID
        :type service: ``unicode``
        :returns: account password
        :rtype: ``unicode``

        """

        if not service:
            service = self.bundleid
        retcode, password = self._call_security('find-generic-password',
                                                service, account, '-w')
        self.logger.debug('get_password : %s:%s', service, account)
        return password

    def delete_password(self, account, service=None):
        """Delete the password stored at ``service/account``. Raises
        :class:`PasswordNotFound` if account is unknown.

        :param account: name of the account the password is for, e.g.
            "Pinboard"
        :type account: ``unicode``
        :param service: Name of the service. By default, this is the workflow's
                        bundle ID
        :type service: ``unicode``

        """

        if not service:
            service = self.bundleid
        retcode, output = self._call_security('delete-generic-password',
                                              service, account)
        self.logger.debug('delete_password : %s:%s', service, account)

    ####################################################################
    # Methods for workflow:* magic args
    ####################################################################

    def clear_cache(self):
        """Delete all files in workflow cache directory."""
        self._delete_directory_contents(self.cachedir)

    def clear_data(self):
        """Delete all files in workflow data directory."""
        self._delete_directory_contents(self.datadir)

    def clear_settings(self):
        """Delete settings file."""
        if os.path.exists(self.settings_path):
            os.unlink(self.settings_path)
            self.logger.debug('Deleted : %r', self.settings_path)

    def reset(self):
        """Delete settings, cache and data"""
        self.clear_cache()
        self.clear_data()
        self.clear_settings()

    def open_log(self):
        """Open log file in standard application (usually Console.app)."""
        subprocess.call(['open', self.logfile])  # pragma: no cover

    def open_cachedir(self):
        """Open the workflow cache directory in Finder."""
        subprocess.call(['open', self.cachedir])  # pragma: no cover

    def open_datadir(self):
        """Open the workflow data directory in Finder."""
        subprocess.call(['open', self.datadir])  # pragma: no cover

    def open_workflowdir(self):
        """Open the workflow directory in Finder."""
        subprocess.call(['open', self.workflowdir])  # pragma: no cover

    def open_terminal(self):
        """Open a Terminal window at workflow directory."""
        subprocess.call(['open', '-a', 'Terminal',
                        self.workflowdir])  # pragma: no cover

    ####################################################################
    # Helper methods
    ####################################################################

    def decode(self, text, encoding=None, normalization=None):
        """Return ``text`` as normalised unicode.

        If ``encoding`` and/or ``normalization`` is ``None``, the
        ``input_encoding``and ``normalization`` parameters passed to
        :class:`Workflow` are used.

        :param text: string
        :type text: encoded or Unicode string. If ``text`` is already a
            Unicode string, it will only be normalised.
        :param encoding: The text encoding to use to decode ``text`` to
            Unicode.
        :type encoding: ``unicode`` or ``None``
        :param normalization: The nomalisation form to apply to ``text``.
        :type normalization: ``unicode`` or ``None``
        :returns: decoded and normalised ``unicode``

        :class:`Workflow` uses "NFC" normalisation by default. This is the
        standard for Python and will work well with data from the web (via
        :mod:`~workflow.web` or :mod:`json`).

        OS X, on the other hand, uses "NFD" normalisation (nearly), so data
        coming from the system (e.g. via :mod:`subprocess` or
        :func:`os.listdir`/:mod:`os.path`) may not match. You should either
        normalise this data, too, or change the default normalisation used by
        :class:`Workflow`.

        """

        encoding = encoding or self._input_encoding
        normalization = normalization or self._normalizsation
        if not isinstance(text, unicode):
            text = unicode(text, encoding)
        return unicodedata.normalize(normalization, text)

    def fold_to_ascii(self, text):
        """
        .. versionadded:: 1.3

        Convert non-ASCII characters to closest ASCII equivalent.

        :param text: text to convert
        :type text: ``unicode``
        :returns: text containing only ASCII characters
        :rtype: ``unicode``

        """
        if isascii(text):
            return text
        text = ''.join([ASCII_REPLACEMENTS.get(c, c) for c in text])
        return unicode(unicodedata.normalize('NFKD',
                       text).encode('ascii', 'ignore'))

    def _delete_directory_contents(self, dirpath):
        """Delete all files in a directory

        :param dirpath: path to directory to clear
        :type dirpath: ``unicode`` or ``str``

        """

        if os.path.exists(dirpath):
            for filename in os.listdir(dirpath):
                path = os.path.join(dirpath, filename)
                if os.path.isdir(path):
                    shutil.rmtree(path)
                else:
                    os.unlink(path)
                self.logger.debug('Deleted : %r', path)

    def _load_info_plist(self):
        """Load workflow info from ``info.plist``

        """

        self._info = plistlib.readPlist(self._info_plist)
        self._info_loaded = True

    def _create(self, dirpath):
        """Create directory `dirpath` if it doesn't exist

        :param dirpath: path to directory
        :type dirpath: ``unicode``
        :returns: ``dirpath`` argument
        :rtype: ``unicode``

        """

        if not os.path.exists(dirpath):
            os.makedirs(dirpath)
        return dirpath

    def _call_security(self, action, service, account, *args):
        """Call the ``security`` CLI app that provides access to keychains.


        May raise `PasswordNotFound`, `PasswordExists` or `KeychainError`
        exceptions (the first two are subclasses of `KeychainError`).

        :param action: The ``security`` action to call, e.g.
                           ``add-generic-password``
        :type action: ``unicode``
        :param service: Name of the service.
        :type service: ``unicode``
        :param account: name of the account the password is for, e.g.
            "Pinboard"
        :type account: ``unicode``
        :param password: the password to secure
        :type password: ``unicode``
        :param *args: list of command line arguments to be passed to
                      ``security``
        :type *args: `list` or `tuple`
        :returns: ``(retcode, output)``. ``retcode`` is an `int`, ``output`` a
                  ``unicode`` string.
        :rtype: `tuple` (`int`, ``unicode``)

        """

        cmd = ['security', action, '-s', service, '-a', account] + list(args)
        p = subprocess.Popen(cmd, stdout=subprocess.PIPE,
                             stderr=subprocess.STDOUT)
        retcode, output = p.wait(), p.stdout.read().strip().decode('utf-8')
        if retcode == 44:  # password does not exist
            raise PasswordNotFound()
        elif retcode == 45:  # password already exists
            raise PasswordExists()
        elif retcode > 0:
            err = KeychainError('Unknown Keychain error : %s' % output)
            err.retcode = retcode
            raise err
        return (retcode, output)<|MERGE_RESOLUTION|>--- conflicted
+++ resolved
@@ -1057,16 +1057,11 @@
                 self.settings['__workflow_diacritic_folding'] = False
             elif 'workflow:foldingdefault' in args:
                 msg = 'Diacritics folding reset'
-<<<<<<< HEAD
-                if '__workflows_diacritic_folding' in self.settings:
-                    del self.settings['__workflows_diacritic_folding']
+                if '__workflow_diacritic_folding' in self.settings:
+                    del self.settings['__workflow_diacritic_folding']
             elif 'workflow:update' in args:
                 msg = 'Updating workflow'
                 self.start_update()
-=======
-                if '__workflow_diacritic_folding' in self.settings:
-                    del self.settings['__workflow_diacritic_folding']
->>>>>>> 178b723f
 
             if msg:
                 self.logger.debug(msg)
