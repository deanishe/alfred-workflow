--- conflicted
+++ resolved
@@ -107,11 +107,6 @@
     assert 'variables' in o
     assert 'config' not in o
     assert o['variables']['key1'] == 'value1'
-    # o2 = json.loads(o['arg'])
-    # assert 'alfredworkflow' in o2
-    # r = o2['alfredworkflow']
-    # assert r['variables']['key1'] == 'value1'
-    # assert 'config' not in r
 
 
 def test_feedback_variables(info3):
@@ -280,7 +275,6 @@
     m.config['var1'] = 'val2'
 
     o = it.obj
-    # r = json.loads(o['arg'])['alfredworkflow']
 
     assert 'config' in o
     assert set(o['config'].keys()) == set(['var1'])
@@ -288,7 +282,6 @@
 
     assert 'mods' in o
     assert 'cmd' in o['mods']
-    # r = json.loads(o['mods']['cmd']['arg'])['alfredworkflow']
     assert 'config' in o['mods']['cmd']
 
     o2 = m.obj
@@ -381,15 +374,9 @@
 def test_variables_unicode():
     """Unicode handled correctly."""
     v = Variables(arg=u'fübar', englisch='englisch')
-<<<<<<< HEAD
     v[u'französisch'] = u'französisch'
     v.config[u'über'] = u'über'
-    assert v.obj == {
-=======
-    v['französisch'] = u'französisch'
-    v.config['über'] = 'über'
     d = {
->>>>>>> 93582c72
         'alfredworkflow':
             {
                 'arg': u'fübar',
@@ -400,15 +387,14 @@
                 'config': {u'über': u'über'}
             }
     }
-<<<<<<< HEAD
-
-
-if __name__ == '__main__':  # pragma: no cover
-    pytest.main([__file__])
-=======
+    print(repr(v.obj))
+    print(repr(d))
     assert v.obj == d
 
     # Round-trip to JSON and back
     d2 = json.loads(unicode(v))
     assert d2 == d
->>>>>>> 93582c72
+
+
+if __name__ == '__main__':  # pragma: no cover
+    pytest.main([__file__])